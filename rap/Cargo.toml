--- conflicted
+++ resolved
@@ -28,12 +28,9 @@
 rustc-demangle = "0.1.21"
 colorful = "0.2.1"
 regex = "1.11.1"
-<<<<<<< HEAD
 once_cell = "1.20.1"
-=======
 walkdir = "2"
 cargo_metadata  = "0.18"
->>>>>>> 056ea082
 
 [features]
 backtraces = ["snafu/backtraces", "snafu/backtraces-impl-backtrace-crate"]
