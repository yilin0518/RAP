pub mod checking;
pub mod data_collection;
pub mod iterator;
pub mod memory_cloning;

use rustc_middle::ty::TyCtxt;

use super::core::dataflow::{graph::Graph, DataFlow};
use checking::bounds_checking::BoundsCheck;
use checking::encoding_checking::EncodingCheck;
use data_collection::slice_contains::SliceContainsCheck;
use data_collection::unreserved_hash::UnreservedHashCheck;
use iterator::next_iterator::NextIteratorCheck;
use memory_cloning::hash_key_cloning::HashKeyCloningCheck;
<<<<<<< HEAD
=======

use lazy_static::lazy_static;
use rustc_span::symbol::Symbol;
use std::sync::Mutex;

lazy_static! {
    pub static ref NO_STD: Mutex<bool> = Mutex::new(false);
}
>>>>>>> 84fba160

pub struct Opt<'tcx> {
    pub tcx: TyCtxt<'tcx>,
}

pub trait OptCheck {
    fn new() -> Self;
    fn check(&mut self, graph: &Graph, tcx: &TyCtxt);
    fn report(&self, graph: &Graph);
}

impl<'tcx> Opt<'tcx> {
    pub fn new(tcx: TyCtxt<'tcx>) -> Self {
        Self { tcx }
    }

    fn has_crate(&self, name: &str) -> bool {
        for num in self.tcx.crates(()) {
            if self.tcx.crate_name(*num) == Symbol::intern(name) {
                return true;
            }
        }
        false
    }

    pub fn start(&mut self) {
        let mut dataflow = DataFlow::new(self.tcx, false);
        dataflow.build_graphs();
<<<<<<< HEAD
=======
        {
            let mut no_std = NO_STD.lock().unwrap();
            *no_std = !self.has_crate("std");
        }
        if !self.has_crate("core") {
            //core it self
            return;
        }

>>>>>>> 84fba160
        dataflow.graphs.iter().for_each(|(_, graph)| {
            let mut bounds_check = BoundsCheck::new();
            bounds_check.check(graph, &self.tcx);
            bounds_check.report(graph);

<<<<<<< HEAD
            let mut hash_key_cloning_check = HashKeyCloningCheck::new();
            hash_key_cloning_check.check(graph, &self.tcx);
            hash_key_cloning_check.report(graph);

            let mut slice_contains_check = SliceContainsCheck::new();
            slice_contains_check.check(graph, &self.tcx);
            slice_contains_check.report(graph);

            let mut next_iterator_check = NextIteratorCheck::new();
            next_iterator_check.check(graph, &self.tcx);
            if next_iterator_check.valid {
                next_iterator_check.report(graph);
            }

            let mut unreserved_hash_check = UnreservedHashCheck::new();
            unreserved_hash_check.check(graph, &self.tcx);
            unreserved_hash_check.report(graph);
=======
            let no_std = NO_STD.lock().unwrap();
            if !*no_std {
                let mut encoding_check = EncodingCheck::new();
                encoding_check.check(graph, &self.tcx);
                encoding_check.report(graph);

                let mut hash_key_cloning_check = HashKeyCloningCheck::new();
                hash_key_cloning_check.check(graph, &self.tcx);
                hash_key_cloning_check.report(graph);

                let mut slice_contains_check = SliceContainsCheck::new();
                slice_contains_check.check(graph, &self.tcx);
                slice_contains_check.report(graph);

                let mut next_iterator_check = NextIteratorCheck::new();
                next_iterator_check.check(graph, &self.tcx);
                if next_iterator_check.valid {
                    next_iterator_check.report(graph);
                }

                let mut unreserved_hash_check = UnreservedHashCheck::new();
                unreserved_hash_check.check(graph, &self.tcx);
                unreserved_hash_check.report(graph);
            }
>>>>>>> 84fba160
        });
    }
}<|MERGE_RESOLUTION|>--- conflicted
+++ resolved
@@ -12,8 +12,6 @@
 use data_collection::unreserved_hash::UnreservedHashCheck;
 use iterator::next_iterator::NextIteratorCheck;
 use memory_cloning::hash_key_cloning::HashKeyCloningCheck;
-<<<<<<< HEAD
-=======
 
 use lazy_static::lazy_static;
 use rustc_span::symbol::Symbol;
@@ -22,7 +20,6 @@
 lazy_static! {
     pub static ref NO_STD: Mutex<bool> = Mutex::new(false);
 }
->>>>>>> 84fba160
 
 pub struct Opt<'tcx> {
     pub tcx: TyCtxt<'tcx>,
@@ -51,8 +48,6 @@
     pub fn start(&mut self) {
         let mut dataflow = DataFlow::new(self.tcx, false);
         dataflow.build_graphs();
-<<<<<<< HEAD
-=======
         {
             let mut no_std = NO_STD.lock().unwrap();
             *no_std = !self.has_crate("std");
@@ -62,31 +57,11 @@
             return;
         }
 
->>>>>>> 84fba160
         dataflow.graphs.iter().for_each(|(_, graph)| {
             let mut bounds_check = BoundsCheck::new();
             bounds_check.check(graph, &self.tcx);
             bounds_check.report(graph);
 
-<<<<<<< HEAD
-            let mut hash_key_cloning_check = HashKeyCloningCheck::new();
-            hash_key_cloning_check.check(graph, &self.tcx);
-            hash_key_cloning_check.report(graph);
-
-            let mut slice_contains_check = SliceContainsCheck::new();
-            slice_contains_check.check(graph, &self.tcx);
-            slice_contains_check.report(graph);
-
-            let mut next_iterator_check = NextIteratorCheck::new();
-            next_iterator_check.check(graph, &self.tcx);
-            if next_iterator_check.valid {
-                next_iterator_check.report(graph);
-            }
-
-            let mut unreserved_hash_check = UnreservedHashCheck::new();
-            unreserved_hash_check.check(graph, &self.tcx);
-            unreserved_hash_check.report(graph);
-=======
             let no_std = NO_STD.lock().unwrap();
             if !*no_std {
                 let mut encoding_check = EncodingCheck::new();
@@ -111,7 +86,6 @@
                 unreserved_hash_check.check(graph, &self.tcx);
                 unreserved_hash_check.report(graph);
             }
->>>>>>> 84fba160
         });
     }
 }