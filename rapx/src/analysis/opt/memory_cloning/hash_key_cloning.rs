--- conflicted
+++ resolved
@@ -167,17 +167,6 @@
         let def_id = graph.def_id;
         let body = tcx.hir().body_owned_by(def_id.as_local().unwrap());
         let typeck_results = tcx.typeck(def_id.as_local().unwrap());
-<<<<<<< HEAD
-        let mut hashset_finder = HashSetInsertFinder {
-            typeck_results,
-            record: HashSet::new(),
-        };
-        intravisit::walk_body(&mut hashset_finder, body);
-        for node in graph.nodes.iter() {
-            if hashset_finder.record.contains(&node.span) {
-                if let Some(clone_node_idx) = find_first_param_upside_clone(graph, node) {
-                    if let Some(new_node_idx) = find_hashset_new_node(graph, node) {
-=======
         let mut hash_finder = HashInsertFinder {
             typeck_results,
             record: HashSet::new(),
@@ -187,7 +176,6 @@
             if hash_finder.record.contains(&node.span) {
                 if let Some(clone_node_idx) = find_first_param_upside_clone(graph, node) {
                     if let Some(new_node_idx) = find_hash_new_node(graph, node) {
->>>>>>> 84fba160
                         if !graph.is_connected(new_node_idx, Local::from_usize(0)) {
                             let clone_span = graph.nodes[clone_node_idx].span;
                             self.record.push((clone_span, node.span));
