pub mod input;

use super::context::Context;
use super::context::{Stmt, StmtKind, Var};
<<<<<<< HEAD
use input::{InputGen, SillyInputGen};
use std::collections::{HashMap, HashSet};
use std::fmt::{self, Display};

use chrono::format;
use rustc_middle::ty::{self, Ty, TyCtxt, TyKind};

=======
use input::InputGen;
use rustc_middle::ty::{self, Ty, TyCtxt};
>>>>>>> 6427bdb9
pub struct SynOption {
    pub crate_name: String,
}

pub trait Synthesizer<'tcx> {
    fn syn<C: Context<'tcx>>(&mut self, cx: C, tcx: TyCtxt<'tcx>) -> String;
}

fn debug_state() -> bool {
    true
}

pub struct FuzzDriverSynImpl<I: InputGen> {
    input_gen: I,
    option: SynOption,
}

impl<I: InputGen> FuzzDriverSynImpl<I> {
    pub fn new(input_gen: I, option: SynOption) -> Self {
        Self { input_gen, option }
    }

    fn stmt_kind_str<'tcx>(&mut self, stmt: &Stmt, cx: &impl Context<'tcx>) -> String {
        match stmt.kind() {
            StmtKind::Call(call) => {
                let args = cx.tcx().generics_of(call.fn_did()).clone();
                format!(
                    "{}({})",
                    cx.tcx()
                        .def_path(call.fn_did())
                        .to_filename_friendly_no_crate(),
                    call.args
                        .iter()
                        .map(|arg| arg.to_string())
                        .collect::<Vec<_>>()
                        .join(", ")
                )
            }
            StmtKind::Input => {
                let ty = cx.type_of(stmt.place).peel_refs();
                self.input_gen.gen(ty, cx.tcx()).to_string()
            }
            StmtKind::Ref(var, mutability) => {
                format!("{}{}", mutability.ref_prefix_str(), self.var_str(**var))
            }
            StmtKind::Deref(var) => {
                format!("*{}", self.var_str(**var))
            }
            _ => todo!(),
        }
    }

    fn var_str(&self, var: Var) -> String {
        format!("{}", var)
    }

    fn ty_str<'tcx>(&self, ty: Ty<'tcx>) -> String {
<<<<<<< HEAD
        if ty.is_slice(){
            if let TyKind::Slice(inner_ty) = ty.kind(){
                format!("[{}; 3]", self.ty_str(*inner_ty))
            }
            else{
                format!("{}", ty)
            }
        }
        else{
            format!("{}", ty)
        }
=======
        if debug_state() {
            return format!("{:?}", ty);
        }
        format!("{}", ty)
>>>>>>> 6427bdb9
    }

    fn stmt_str<'tcx>(&mut self, stmt: Stmt, cx: &impl Context<'tcx>) -> String {
        let var = stmt.place;
        let var_ty = cx.type_of(var);
        let stmt_str = self.stmt_kind_str(&stmt, cx);
        if !var_ty.is_unit() {
            format!(
                "let {}{}: {} = {};",
                cx.var_mutability(var).prefix_str(),
                self.var_str(var),
                self.ty_str(if !debug_state() {
                    cx.tcx().erase_regions(var_ty)
                } else {
                    var_ty
                }),
                stmt_str
            )
        } else {
            format!("{};", stmt_str)
        }
    }

    fn header_str(&self) -> String {
        format!(
            "extern crate {};\nuse {}::*;",
            self.option.crate_name, self.option.crate_name
        )
    }

    fn main_str<'tcx>(&mut self, cx: &impl Context<'tcx>) -> String {
        let mut ret = String::new();
        ret.push_str("fn main() {\n");
        let indent = "    ";
        for stmt in cx.stmts() {
            ret.push_str(indent);
            ret.push_str(&self.stmt_str(stmt.clone(), cx));
            ret.push_str("\n");
        }
        ret.push_str("}\n");
        ret
    }
}

impl<'tcx, I: InputGen> Synthesizer<'tcx> for FuzzDriverSynImpl<I> {
    fn syn<C: Context<'tcx>>(&mut self, cx: C, tcx: TyCtxt<'tcx>) -> String {
        format!("{}\n{}", self.header_str(), self.main_str(&cx))
    }
}<|MERGE_RESOLUTION|>--- conflicted
+++ resolved
@@ -2,18 +2,8 @@
 
 use super::context::Context;
 use super::context::{Stmt, StmtKind, Var};
-<<<<<<< HEAD
-use input::{InputGen, SillyInputGen};
-use std::collections::{HashMap, HashSet};
-use std::fmt::{self, Display};
-
-use chrono::format;
-use rustc_middle::ty::{self, Ty, TyCtxt, TyKind};
-
-=======
 use input::InputGen;
 use rustc_middle::ty::{self, Ty, TyCtxt};
->>>>>>> 6427bdb9
 pub struct SynOption {
     pub crate_name: String,
 }
@@ -71,24 +61,10 @@
     }
 
     fn ty_str<'tcx>(&self, ty: Ty<'tcx>) -> String {
-<<<<<<< HEAD
-        if ty.is_slice(){
-            if let TyKind::Slice(inner_ty) = ty.kind(){
-                format!("[{}; 3]", self.ty_str(*inner_ty))
-            }
-            else{
-                format!("{}", ty)
-            }
-        }
-        else{
-            format!("{}", ty)
-        }
-=======
         if debug_state() {
             return format!("{:?}", ty);
         }
         format!("{}", ty)
->>>>>>> 6427bdb9
     }
 
     fn stmt_str<'tcx>(&mut self, stmt: Stmt, cx: &impl Context<'tcx>) -> String {
