#![feature(rustc_private)]

extern crate rustc_driver;
extern crate rustc_session;

use rapx::{rap_info, rap_trace, utils::log::init_log, RapCallback, RAP_DEFAULT_ARGS};
use regex::Regex;
use rustc_session::config::ErrorOutputType;
use rustc_session::EarlyDiagCtxt;
use std::env;

fn run_complier(args: &mut Vec<String>, callback: &mut RapCallback) {
    // Finally, add the default flags all the way in the beginning, but after the binary name.
    args.splice(1..1, RAP_DEFAULT_ARGS.iter().map(ToString::to_string));

    let handler = EarlyDiagCtxt::new(ErrorOutputType::default());
    rustc_driver::init_rustc_env_logger(&handler);
    rustc_driver::install_ice_hook("bug_report_url", |_| ());

    rustc_driver::run_compiler(args, callback);
    rap_trace!("The arg for compilation is {:?}", args);
}

fn main() {
    // Parse the arguments from env.
    let mut args = vec![];
    let mut compiler = RapCallback::default();
    let re_test_crate = Regex::new(r"-test-crate=(\S*)").unwrap();

    for arg in env::args() {
        if let Some((full, [test_crate_name])) =
            re_test_crate.captures(&arg).map(|caps| caps.extract())
        {
            compiler.set_test_crate(test_crate_name.to_owned());
            continue;
        }
        match arg.as_str() {
            "-alias" | "-alias0" | "-alias1" | "-alias2" => compiler.enable_alias(arg),
            "-adg" => compiler.enable_api_dependency(), // api dependency graph
            "-callgraph" => compiler.enable_callgraph(),
            "-dataflow" => compiler.enable_dataflow(1),
            "-dataflow=debug" => compiler.enable_dataflow(2),
            "-ownedheap" => compiler.enable_ownedheap(),
            "-range" => compiler.enable_range_analysis(1),
            "-range=print_mir" => compiler.enable_range_analysis(2),
            "-pathcond" => compiler.enable_range_analysis(3),
            "-test" => compiler.enable_test(),
            "-F" | "-F0" | "-F1" | "-F2" | "-uaf" => compiler.enable_safedrop(arg),
            "-I" | "-infer" => compiler.enable_infer(),
            "-M" | "-mleak" => compiler.enable_rcanary(),
            "-V" | "-verify" => compiler.enable_verify(),
            "-O" | "-opt" => compiler.enable_opt(1),
            "-opt=all" => compiler.enable_opt(2),
            "-opt=report" => compiler.enable_opt(0),
<<<<<<< HEAD
            "-alias" | "-alias0" | "-alias1" | "-alias2" => compiler.enable_mop(arg),
            "-heap" => compiler.enable_heap_item(),
            "-adg" => compiler.enable_api_dep(), // api dependency graph
            "-scan" => compiler.enable_scan(),
            "-callgraph" => compiler.enable_callgraph(),
            "-dataflow" => compiler.enable_dataflow(1),
=======
>>>>>>> 343c9e8a
            "-ssa" => compiler.enable_ssa_transform(),
            "-audit" => compiler.enable_unsafety_isolation(1),
            "-doc" => compiler.enable_unsafety_isolation(2),
            "-upg" => compiler.enable_unsafety_isolation(3),
            "-ucons" => compiler.enable_unsafety_isolation(4),
            "-verify-std" => compiler.enable_verify_std(),
            "-mir" => compiler.enable_show_mir(),
            "-testgen" => compiler.enable_testgen(),
            _ => args.push(arg),
        }
    }
    _ = init_log().inspect_err(|err| eprintln!("Failed to init log: {err}"));
<<<<<<< HEAD
    rap_info!("Start analysis with RAP.");
    rap_trace!("rap received arguments: {:#?}", env::args());
=======
    rap_info!("Start analysis with RAPx.");
    rap_trace!("rap received arguments{:#?}", env::args());
>>>>>>> 343c9e8a
    rap_trace!("arguments to rustc: {:?}", &args);

    run_complier(&mut args, &mut compiler);
}<|MERGE_RESOLUTION|>--- conflicted
+++ resolved
@@ -52,15 +52,7 @@
             "-O" | "-opt" => compiler.enable_opt(1),
             "-opt=all" => compiler.enable_opt(2),
             "-opt=report" => compiler.enable_opt(0),
-<<<<<<< HEAD
-            "-alias" | "-alias0" | "-alias1" | "-alias2" => compiler.enable_mop(arg),
-            "-heap" => compiler.enable_heap_item(),
-            "-adg" => compiler.enable_api_dep(), // api dependency graph
             "-scan" => compiler.enable_scan(),
-            "-callgraph" => compiler.enable_callgraph(),
-            "-dataflow" => compiler.enable_dataflow(1),
-=======
->>>>>>> 343c9e8a
             "-ssa" => compiler.enable_ssa_transform(),
             "-audit" => compiler.enable_unsafety_isolation(1),
             "-doc" => compiler.enable_unsafety_isolation(2),
@@ -73,13 +65,8 @@
         }
     }
     _ = init_log().inspect_err(|err| eprintln!("Failed to init log: {err}"));
-<<<<<<< HEAD
-    rap_info!("Start analysis with RAP.");
+    rap_info!("Start analysis with RAPx.");
     rap_trace!("rap received arguments: {:#?}", env::args());
-=======
-    rap_info!("Start analysis with RAPx.");
-    rap_trace!("rap received arguments{:#?}", env::args());
->>>>>>> 343c9e8a
     rap_trace!("arguments to rustc: {:?}", &args);
 
     run_complier(&mut args, &mut compiler);
