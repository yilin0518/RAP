--- conflicted
+++ resolved
@@ -39,13 +39,10 @@
 annotate-snippets = "0.11.4"
 petgraph = "0.8.1"
 if_chain = "1.0"
-<<<<<<< HEAD
+num-traits = "0.2.19"
+intervals = "2.1"
 rand = "0.9.0"
 
-=======
-num-traits = "0.2.19"
-intervals = "2.1"
->>>>>>> b6d9f5fe
 [features]
 backtraces = ["snafu/backtraces", "snafu/backtraces-impl-backtrace-crate"]
 
