[package]
name = "rapx"
version = "0.5.3"
edition = "2021"
authors = ["Artisan-Lab <xuh@fudan.edu.cn>"]
default-run = "rapx"
license = "MPL-2.0"
description = "A static analysis platform for use-after-free, memory leakage detection, etc"
documentation = "https://artisan-lab.github.io/RAPx-Book/"
repository = "https://github.com/Artisan-Lab/RAPx"
readme = "../README.md"

[[bin]]
name = "rapx"

[[bin]]
name = "cargo-rapx"

[lib]
name = "rapx"
doctest = false

[dependencies]
lazy_static = "1.4"
snafu = "0.7.0"
chrono = "0.4.19"
serde_json = "1.0.72"
z3 = "0.13.3"
log = "0.4.14"
fern = { version = "0.6.2", features = ["colored"] }
wait-timeout = "0.2.0"
rustc-demangle = "0.1.21"
colorful = "0.2.1"
serde = "1.0.215"
regex = "1.11.1"
once_cell = "1.20.1"
walkdir = "2"
cargo_metadata = "0.18"
annotate-snippets = "0.11.4"
petgraph = "0.8.1"
if_chain = "1.0"
num-traits = "0.2.19"
intervals = "2.1"
<<<<<<< HEAD
rand = "0.9.0"
toml = "0.8.23"
itertools = "0.14.0"
=======
safety-parser = "0.2.0"
syn = { version = "2", features = ["extra-traits", "full"] }
>>>>>>> 343c9e8a

[features]
backtraces = ["snafu/backtraces", "snafu/backtraces-impl-backtrace-crate"]

[package.metadata.rust-analyzer]
rustc_private = true<|MERGE_RESOLUTION|>--- conflicted
+++ resolved
@@ -41,14 +41,11 @@
 if_chain = "1.0"
 num-traits = "0.2.19"
 intervals = "2.1"
-<<<<<<< HEAD
 rand = "0.9.0"
 toml = "0.8.23"
 itertools = "0.14.0"
-=======
 safety-parser = "0.2.0"
 syn = { version = "2", features = ["extra-traits", "full"] }
->>>>>>> 343c9e8a
 
 [features]
 backtraces = ["snafu/backtraces", "snafu/backtraces-impl-backtrace-crate"]
